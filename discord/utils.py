--- conflicted
+++ resolved
@@ -1039,15 +1039,11 @@
                 'content_type': 'application/octet-stream',
             }
         )
-<<<<<<< HEAD
         attachment = {
             'id': index,
             'filename': file.filename,
         }
-=======
-
-        attachment = {'id': str(index)}
->>>>>>> 59ece652
+
         if file.description:
             attachment['description'] = file.description
 
